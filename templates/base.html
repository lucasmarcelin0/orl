--- conflicted
+++ resolved
@@ -22,17 +22,6 @@
                         <i class="fas fa-envelope"></i>
                         <span class="contact-label">contato@orlandia.sp.gov.br</span>
                     </a>
-<<<<<<< HEAD
-                    <a href="https://www.google.com/maps/place/Prefeitura+Municipal+de+Orlandia/@-20.7196102,-47.8873481,17z/data=!3m1!4b1!4m6!3m5!1s0x94ba24e278b0a567:0x426953e3aa0ad9e7!8m2!3d-20.7196102!4d-47.8847732!16s%2Fg%2F1ptwrczst?entry=ttu&g_ep=EgozMDI1MTAyOS4yIKXMDSoASAFQAw%3D%3D" target="_blank" rel="noopener">
-                        <i class="fas fa-map-marker-alt"></i>
-                        <span class="contact-label">Prefeitura Municipal de Orlândia</span>
-                    </a>
-                </div>
-                <div class="social-links">
-                    <a href="#"><i class="fab fa-facebook-f"></i></a>
-                    <a href="https://www.instagram.com/prefeituramunicipalorlandia/" target="_blank" rel="noopener"><i class="fab fa-instagram"></i></a>
-                    <a href="#"><i class="fab fa-youtube"></i></a>
-=======
                     <a href="https://www.google.com/maps/place/Prefeitura+Municipal+de+Orlandia/@-20.7196102,-47.8873481,17z/data=!3m1!4b1!4m6!3m5!1s0x94ba24e278b0a567:0x426953e3aa0ad9e7!8m2!3d-20.7196102!4d-47.8847732!16s%2Fg%2F1ptwrczst?entry=ttu&g_ep=EgoyMDI1MTAyOS4yIKXMDSoASAFQAw%3D%3D" target="_blank" rel="noopener">
                         <i class="fas fa-map-marker-alt"></i> Prefeitura Municipal de Orlândia
                     </a>
@@ -41,7 +30,6 @@
                     <a href="#" style="color: white; margin-left: 15px;"><i class="fab fa-facebook-f"></i></a>
                     <a href="https://www.instagram.com/prefeituramunicipalorlandia/" target="_blank" rel="noopener" style="color: white; margin-left: 15px;"><i class="fab fa-instagram"></i></a>
                     <a href="#" style="color: white; margin-left: 15px;"><i class="fab fa-youtube"></i></a>
->>>>>>> 7bfed2ac
                 </div>
             </div>
         </div>
